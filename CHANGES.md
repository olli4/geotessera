--- conflicted
+++ resolved
@@ -1,11 +1,9 @@
-<<<<<<< HEAD
 ## v0.6.0 
 
-- Add support for a Parquet registry as an alternative source to
-  lookup tile information.
-
-=======
->>>>>>> 618b117e
+- registry: Add support for a Parquet registry as an alternative source
+  to lookup tile information (#16).
+- docs: Fix old documentation examples (#22, #18 report by @cjissmart)
+
 ## v0.5.2 (2025-09-02)
 
 - cli: Add date/time/repo/hash information to the coverage maps
