--- conflicted
+++ resolved
@@ -514,7 +514,6 @@
         return float(match.group(1)), float(match.group(2)), int(match.group(3))
 
     # If no patterns match, raise an error
-<<<<<<< HEAD
     raise ValueError(f"Cannot parse GeoTIFF filename: {path.name}. Expected format: grid_<lon>_<lat>_<year>.tif")
 
 def _parse_zarr_filename(path: Path) -> Tuple[float, float, int]:
@@ -537,9 +536,4 @@
         return float(match.group(1)), float(match.group(2)), int(match.group(3))
 
     # If no patterns match, raise an error
-    raise ValueError(f"Cannot parse zarr filename: {path.name}. Expected format: grid_<lon>_<lat>_<year>.zarr")
-=======
-    raise ValueError(
-        f"Cannot parse GeoTIFF filename: {path.name}. Expected format: grid_<lon>_<lat>_<year>.tif"
-    )
->>>>>>> 2e2b76d4
+    raise ValueError(f"Cannot parse zarr filename: {path.name}. Expected format: grid_<lon>_<lat>_<year>.zarr")