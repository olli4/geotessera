--- conflicted
+++ resolved
@@ -1202,7 +1202,6 @@
                         progress_callback=create_download_progress_callback(progress, task),
                     )
 
-<<<<<<< HEAD
                     rprint(
                         f"\n[green]{emoji('✅ ')}SUCCESS: Exported {len(files)} GeoTIFF files[/green]"
                     )
@@ -1218,10 +1217,6 @@
                         bands=bands_list,
                         progress_callback=create_download_progress_callback(progress, task)
                     )
-=======
-            else:  # format == 'npy'
-                # Export as quantized numpy arrays with scales
->>>>>>> 2e2b76d4
 
                     rprint(
                         f"\n[green]{emoji('✅ ')}SUCCESS: Exported {len(files)} zarr archives[/green]"
@@ -1235,34 +1230,16 @@
                     # Export as quantized numpy arrays with scales
                     import shutil
 
-<<<<<<< HEAD
                     # Create output directory structure
                     output.mkdir(parents=True, exist_ok=True)
 
                     files = []
                     downloaded_files = 0
                     skipped_files = 0
-=======
-                # Calculate total download size from registry using Registry method
-                progress.update(
-                    task, completed=0, total=100, status="Calculating download size..."
-                )
-
-                try:
-                    total_bytes, _, file_sizes = (
-                        gt.registry.calculate_download_requirements(
-                            tiles_to_fetch, output, format
-                        )
-                    )
-                except ValueError as e:
-                    rprint(f"[red]Error: {e}[/red]")
-                    raise typer.Exit(1)
->>>>>>> 2e2b76d4
 
                     # Calculate total download size from registry using Registry method
                     progress.update(task, completed=0, total=100, status="Calculating download size...")
 
-<<<<<<< HEAD
                     try:
                         total_bytes, _, file_sizes = gt.registry.calculate_download_requirements(
                             tiles_to_fetch, output, format
@@ -1385,149 +1362,6 @@
                         rprint("             global_0.1_degree_tiff_all/grid_{lon}_{lat}.tiff")
                         if bands_list:
                             rprint("   [yellow]Note: Band selection not supported in NPY format (use TIFF format instead)[/yellow]")
-=======
-                # Create a progress callback factory that updates overall byte progress
-                def create_download_callback(file_key):
-                    """Create a callback for download progress updates with overall byte tracking."""
-
-                    def callback(current, total, status):
-                        nonlocal bytes_downloaded
-                        # Update total bytes progress
-                        file_bytes_so_far = current
-                        progress.update(
-                            task,
-                            completed=bytes_downloaded + file_bytes_so_far,
-                            total=total_bytes,
-                            status=status,
-                        )
-
-                    return callback
-
-                def mark_file_complete(file_key):
-                    """Mark a file as complete and update bytes_downloaded."""
-                    nonlocal bytes_downloaded
-                    if file_key in file_sizes:
-                        bytes_downloaded += file_sizes[file_key]
-
-                # Reset progress bar for download
-                progress.update(
-                    task,
-                    completed=0,
-                    total=total_bytes,
-                    status=f"Downloading {total_size_str}...",
-                )
-
-                # Process each tile
-                for idx, (tile_year, tile_lon, tile_lat) in enumerate(tiles_to_fetch):
-                    # Set up final paths with structure mirroring remote
-                    embedding_rel, scales_rel = tile_to_embedding_paths(
-                        tile_lon, tile_lat, tile_year
-                    )
-                    embedding_final = output / EMBEDDINGS_DIR_NAME / embedding_rel
-                    scales_final = output / EMBEDDINGS_DIR_NAME / scales_rel
-                    landmask_final = (
-                        output
-                        / LANDMASKS_DIR_NAME
-                        / tile_to_landmask_filename(tile_lon, tile_lat)
-                    )
-
-                    # Create cache keys for tracking
-                    embedding_key = f"embedding_{tile_year}_{tile_lon}_{tile_lat}"
-                    scales_key = f"scales_{tile_year}_{tile_lon}_{tile_lat}"
-                    landmask_key = f"landmask_{tile_lon}_{tile_lat}"
-
-                    # Download embedding file (fetch() saves directly to embeddings_dir)
-                    if embedding_final.exists():
-                        skipped_files += 1
-                    else:
-                        try:
-                            gt.registry.fetch(
-                                year=tile_year,
-                                lon=tile_lon,
-                                lat=tile_lat,
-                                is_scales=False,
-                                progressbar=False,
-                                progress_callback=create_download_callback(
-                                    embedding_key
-                                ),
-                                refresh=True,
-                            )
-                            mark_file_complete(embedding_key)
-                            files.append(str(embedding_final))
-                            downloaded_files += 1
-                        except Exception as e:
-                            rprint(
-                                f"[yellow]Warning: Failed to download embedding for ({tile_lon}, {tile_lat}, {tile_year}): {e}[/yellow]"
-                            )
-                            continue
-
-                    # Download scales file (fetch() saves directly to embeddings_dir)
-                    if scales_final.exists():
-                        skipped_files += 1
-                    else:
-                        try:
-                            gt.registry.fetch(
-                                year=tile_year,
-                                lon=tile_lon,
-                                lat=tile_lat,
-                                is_scales=True,
-                                progressbar=False,
-                                progress_callback=create_download_callback(scales_key),
-                                refresh=True,
-                            )
-                            mark_file_complete(scales_key)
-                            files.append(str(scales_final))
-                            downloaded_files += 1
-                        except Exception as e:
-                            rprint(
-                                f"[yellow]Warning: Failed to download scales for ({tile_lon}, {tile_lat}, {tile_year}): {e}[/yellow]"
-                            )
-
-                    # Download landmask file (fetch_landmask() saves directly to embeddings_dir)
-                    if landmask_final.exists():
-                        skipped_files += 1
-                    else:
-                        try:
-                            gt.registry.fetch_landmask(
-                                lon=tile_lon,
-                                lat=tile_lat,
-                                progressbar=False,
-                                progress_callback=create_download_callback(
-                                    landmask_key
-                                ),
-                                refresh=True,
-                            )
-                            mark_file_complete(landmask_key)
-                            files.append(str(landmask_final))
-                            downloaded_files += 1
-                        except Exception as e:
-                            rprint(
-                                f"[yellow]Warning: Failed to download landmask for ({tile_lon}, {tile_lat}): {e}[/yellow]"
-                            )
-
-                # Final progress update
-                progress.update(task, completed=total_bytes, status="Complete")
-
-                downloaded_size_str = (
-                    format_bytes(bytes_downloaded) if bytes_downloaded > 0 else "0B"
-                )
-                rprint(
-                    f"\n[green]{emoji('✅ ')}SUCCESS: Downloaded {len(tiles_to_fetch)} tiles ({downloaded_files} files, {downloaded_size_str})[/green]"
-                )
-                if skipped_files > 0:
-                    rprint(
-                        f"   Skipped {skipped_files} existing files (resume capability)"
-                    )
-                rprint("   Format: Quantized embeddings with separate scales files")
-                rprint(
-                    "   Structure: global_0.1_degree_representation/{year}/grid_{lon}_{lat}/grid_{lon}_{lat}.npy"
-                )
-                rprint("             global_0.1_degree_tiff_all/grid_{lon}_{lat}.tiff")
-                if bands_list:
-                    rprint(
-                        "   [yellow]Note: Band selection not supported in NPY format (use TIFF format instead)[/yellow]"
-                    )
->>>>>>> 2e2b76d4
 
         if verbose or list_files:
             rprint(f"\n[blue]{emoji('📁 ')}Created files:[/blue]")
@@ -1570,7 +1404,6 @@
         rprint(f"   Output directory: {Path(output).resolve()}")
 
         tips_table = create_table(show_header=False, box=None)
-<<<<<<< HEAD
         match format:
             case 'tiff':
                 tips_table.add_row("Inspect individual tiles with QGIS, GDAL, or rasterio")
@@ -1580,16 +1413,6 @@
                 tips_table.add_row(f"  [cyan]geotessera visualize {output} pca_mosaic.tif[/cyan]")
             case 'zarr':
                 tips_table.add_row('Inspect individual tiles with xarray')
-=======
-        tips_table.add_row("Inspect individual tiles with QGIS, GDAL, or rasterio")
-        tips_table.add_row("Use 'gdalinfo <filename>' to see projection details")
-        tips_table.add_row("Process tiles individually or in groups as needed")
-        if format == "tiff":
-            tips_table.add_row("Create PCA visualization:")
-            tips_table.add_row(
-                f"  [cyan]geotessera visualize {output} pca_mosaic.tif[/cyan]"
-            )
->>>>>>> 2e2b76d4
 
         rprint(
             create_panel(
