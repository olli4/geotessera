"""Core GeoTessera functionality.

The library focusses on:
1. Downloading Tessera tiles for lat/lon bounding boxes to numpy arrays
2. Exporting tiles to individual GeoTIFF files with accurate metadata
"""

from pathlib import Path
from typing import Union, List, Tuple, Optional, Dict, Generator, Iterable
import json
import logging
import numpy as np
import geopandas as gpd

<<<<<<< HEAD
from .registry import Registry, EMBEDDINGS_DIR_NAME, tile_to_geotiff_path, tile_to_zarr_path
=======
from .registry import Registry, EMBEDDINGS_DIR_NAME, tile_to_geotiff_path
>>>>>>> 2e2b76d4

try:
    import importlib.metadata

    __version__ = importlib.metadata.version("geotessera")
except importlib.metadata.PackageNotFoundError:
    __version__ = "unknown"


def dequantize_embedding(
    quantized_embedding: np.ndarray, scales: np.ndarray
) -> np.ndarray:
    """Dequantize embedding by multiplying with scale factors.

    This is the standard dequantization process for Tessera embeddings,
    which are stored as quantized int8 values with corresponding float32 scales.

    Args:
        quantized_embedding: Quantized embedding array (typically int8), shape (H, W, 128)
        scales: Scale factors for dequantization (float32)
                Can be either 2D (H, W) or 3D (H, W, 128)

    Returns:
        Dequantized embedding as float32 array, shape (H, W, 128)

    Examples:
        >>> import numpy as np
        >>> from geotessera import dequantize_embedding
        >>> quantized = np.load('grid_0.15_52.05.npy')  # int8
        >>> scales = np.load('grid_0.15_52.05_scales.npy')  # float32
        >>> embedding = dequantize_embedding(quantized, scales)
        >>> embedding.shape
        (1000, 1000, 128)
        >>> embedding.dtype
        dtype('float32')
    """
    # Handle both 2D scales (H, W) and 3D scales (H, W, 128)
    if scales.ndim == 2 and quantized_embedding.ndim == 3:
        # Broadcast 2D scales to match 3D embedding shape
        scales = scales[..., np.newaxis]  # Add channel dimension

    return quantized_embedding.astype(np.float32) * scales


class GeoTessera:
    """Library for downloading Tessera tiles and exporting GeoTIFFs.

    Core functionality:
    - Download tiles to local embeddings_dir
    - Sample embeddings at point locations from local tiles
    - Export individual tiles as GeoTIFF files with correct metadata
    - Manage registry and data access

    Typical workflows:

    Simple (auto-download mode):
        1. Initialize with embeddings_dir (defaults to current directory)
        2. Call sample_embeddings_at_points() - tiles are downloaded automatically

    Manual/offline mode:
        1. Initialize with embeddings_dir
        2. Use download_tiles_for_points() to download required tiles
        3. Use sample_embeddings_at_points(auto_download=False) for offline operation
        4. Use check_tiles_present() to verify which tiles are available

    Attributes:
        registry: geotessera.registry.Registry instance for data discovery and access
        embeddings_dir: Directory where tiles are stored locally
    """

    def __init__(
        self,
        dataset_version: str = "v1",
        cache_dir: Optional[Union[str, Path]] = None,
        embeddings_dir: Optional[Union[str, Path]] = None,
        registry_url: Optional[str] = None,
        registry_path: Optional[Union[str, Path]] = None,
        registry_dir: Optional[Union[str, Path]] = None,
        verify_hashes: bool = True,
    ):
        """Initialize GeoTessera with Parquet registry.

        Args:
            dataset_version: Tessera dataset version (e.g., 'v1', 'v2')
            cache_dir: Directory for caching registry files only (not embedding data)
            embeddings_dir: Directory containing pre-downloaded embedding tiles.
                Defaults to current working directory if not specified.

                To populate embeddings_dir, use one of these approaches:

                1. Download specific tiles using the CLI:
                   $ geotessera download --lat 52.05 --lon 0.15 --year 2024 --output ./embeddings

                2. Download tiles for a region using the CLI:
                   $ geotessera download --region region.geojson --year 2024 --output ./embeddings

                Expected directory structure:
                    embeddings_dir/
                    ├── global_0.1_degree_representation/
                    │   └── 2024/
                    │       ├── grid_0.15_52.05.npy
                    │       ├── grid_0.15_52.05_scales.npy
                    │       └── ...
                    └── global_0.1_degree_tiff_all/
                        ├── grid_0.15_52.05.tiff
                        └── ...
            registry_url: URL to download Parquet registry from (default: remote)
            registry_path: Local path to existing Parquet registry file
            registry_dir: Directory containing registry.parquet and landmasks.parquet files
            verify_hashes: If True (default), verify SHA256 hashes of downloaded files.
                Set to False to skip hash verification. Can also be disabled via
                GEOTESSERA_SKIP_HASH=1 environment variable.
        """
        self.dataset_version = dataset_version

        # Initialize logger
        self.logger = logging.getLogger(__name__)

        # Set embeddings_dir to current working directory if not specified
        if embeddings_dir is None:
            self.embeddings_dir = Path.cwd()
        else:
            self.embeddings_dir = Path(embeddings_dir)

        self.registry = Registry(
            version=dataset_version,
            cache_dir=cache_dir,
            embeddings_dir=embeddings_dir,
            registry_url=registry_url,
            registry_path=registry_path,
            registry_dir=registry_dir,
            verify_hashes=verify_hashes,
            logger=self.logger,
        )

    @property
    def version(self) -> str:
        """Get the GeoTessera library version."""
        return __version__

    def embeddings_count(
        self, bbox: Tuple[float, float, float, float], year: int = 2024
    ) -> int:
        """Get total number of embedding tiles within a bounding box.

        Args:
            bbox: Bounding box as (min_lon, min_lat, max_lon, max_lat)
            year: Year of embeddings to consider

        Returns:
            Total number of tiles in the bounding box
        """
        tiles = self.registry.load_blocks_for_region(bbox, year)
        return len(tiles)

    def export_coverage_map(self, output_file: Optional[str] = None) -> Dict:
        """Generate global coverage map showing which tiles have embeddings for which years.

        This method loads all registry data and creates a coverage map that can be used
        for visualization. It includes information about:
        - Which tiles have embedding data
        - Which years each tile covers
        - Landmask information (whether a tile location has land)

        Args:
            output_file: Optional path to write JSON coverage data. If None, returns dict only.

        Returns:
            Dictionary with coverage information:
            {
                'tiles': {
                    'lon,lat': [year1, year2, ...],  # List of years with coverage
                    ...
                },
                'landmasks': ['lon,lat', ...],  # Tiles with landmask data
                'years': [2017, 2018, ...],  # All available years
                'metadata': {...}
            }
        """
        self.logger.info("Loading all registry data for global coverage analysis...")

        # Load all available embedding blocks
        bbox = (-180, -90, 180, 90)  # Global coverage
        available_years = self.registry.get_available_years()

        # Collect all tiles across all years
        tiles_by_location = {}

        for year in available_years:
            self.logger.info(f"Loading embeddings for {year}...")
            tiles = self.registry.load_blocks_for_region(bbox, year)

            for tile in tiles:
                # Handle both 2-tuple (lon, lat) and 3-tuple (year, lon, lat) formats
                if len(tile) == 3:
                    _, lon, lat = tile
                else:
                    lon, lat = tile

                key = f"{lon:.2f},{lat:.2f}"
                if key not in tiles_by_location:
                    tiles_by_location[key] = []
                tiles_by_location[key].append(year)

        # Get landmask information
        self.logger.info("Loading landmask data...")
        available_landmasks = self.registry.available_landmasks
        landmask_keys = [f"{lon:.2f},{lat:.2f}" for lon, lat in available_landmasks]
        landmask_set = set(landmask_keys)

        # Categorize tiles
        tiles_with_data = set(tiles_by_location.keys())

        # Land tiles without coverage: in landmask but not in tiles
        no_coverage_tiles = sorted(landmask_set - tiles_with_data)

        # Create coverage map
        coverage_map = {
            "tiles": tiles_by_location,
            "landmasks": landmask_keys,
            "no_coverage": no_coverage_tiles,  # Explicit list of land tiles without data
            "years": available_years,
            "metadata": {
                "total_tiles": len(tiles_by_location),
                "total_landmasks": len(landmask_keys),
                "total_no_coverage": len(no_coverage_tiles),
                "version": self.dataset_version,
            },
        }

        # Write to file if requested
        if output_file:
            with open(output_file, "w") as f:
                json.dump(coverage_map, f, indent=2)
            self.logger.info(f"Coverage map written to {output_file}")

        return coverage_map

    def generate_coverage_texture(
        self, coverage_data: Dict, output_file: Optional[str] = None
    ) -> str:
        """Generate coverage texture image for globe visualization.

        Creates a 3600x1800 pixel equirectangular projection texture where each pixel
        represents a 0.1-degree tile, colored by coverage status.

        Args:
            coverage_data: Coverage data dictionary from export_coverage_map()
            output_file: Optional path to save PNG texture. If None, saves as 'coverage_texture.png'

        Returns:
            Path to the generated texture file
        """
        try:
            from PIL import Image, ImageDraw
        except ImportError:
            raise ImportError(
                "PIL/Pillow required for texture generation: pip install Pillow"
            )

        # Constants matching JavaScript
        TILE_SIZE = 0.1
        TILE_OFFSET = 0.05

        # Calculate canvas size (one pixel per tile)
        width = int(360 / TILE_SIZE)  # 3600
        height = int(180 / TILE_SIZE)  # 1800

        self.logger.info(f"Generating coverage texture ({width}x{height} pixels)...")

        # Create RGBA image
        img = Image.new("RGBA", (width, height), (0, 0, 0, 0))
        draw = ImageDraw.Draw(img)

        # Get metadata for coloring logic
        tiles_dict = coverage_data["tiles"]
        no_coverage_set = set(coverage_data.get("no_coverage", []))
        all_years = coverage_data["years"]
        max_years = len(all_years)
        latest_year = max(all_years) if all_years else 0

        tile_count = 0

        # Iterate through grid (same as JavaScript)
        lon = -180 + TILE_OFFSET
        while lon < 180:
            lat = -90 + TILE_OFFSET
            while lat < 90:
                # Generate tile key
                key = f"{lon:.2f},{lat:.2f}"

                # Determine color based on coverage
                color = self._get_tile_color(
                    key, tiles_dict, no_coverage_set, all_years, max_years, latest_year
                )

                # Convert lat/lon to pixel coordinates (equirectangular projection)
                min_lon = lon - TILE_OFFSET
                max_lon = lon + TILE_OFFSET
                min_lat = lat - TILE_OFFSET
                max_lat = lat + TILE_OFFSET

                x1 = int(((min_lon + 180) / 360) * width)
                x2 = int(((max_lon + 180) / 360) * width)
                y1 = int(((90 - max_lat) / 180) * height)
                y2 = int(((90 - min_lat) / 180) * height)

                # Draw rectangle if not transparent
                if color[3] > 0:  # If alpha > 0
                    draw.rectangle([x1, y1, x2, y2], fill=color)

                tile_count += 1
                lat += TILE_SIZE
            lon += TILE_SIZE

        # Save texture
        if output_file is None:
            output_file = "coverage_texture.png"

        img.save(output_file, "PNG")
        self.logger.info(
            f"Generated texture with {tile_count} tiles, saved to {output_file}"
        )

        return output_file

    def _get_tile_color(
        self,
        key: str,
        tiles_dict: Dict,
        no_coverage_set: set,
        all_years: list,
        max_years: int,
        latest_year: int,
    ) -> tuple:
        """Get RGBA color for a tile based on coverage (matches JavaScript logic)."""

        # Check if tile has coverage data
        if key in tiles_dict:
            years = tiles_dict[key]
            num_years = len(years)
            tile_latest_year = max(years)

            if num_years == 1:
                # Single year coverage
                if tile_latest_year == latest_year:
                    return (255, 200, 0, 255)  # Yellow - latest year only
                else:
                    return (200, 100, 0, 255)  # Orange - older single year
            elif num_years == max_years:
                # Complete coverage - all years
                return (0, 200, 0, 255)  # Green - full coverage
            else:
                # Partial multi-year coverage - gradient from blue to cyan
                ratio = num_years / max_years
                blue = int(100 + ratio * 155)
                green = int(ratio * 200)
                return (0, green, blue, 255)

        # Check if land with no coverage
        if key in no_coverage_set:
            return (100, 100, 100, 76)  # Gray, semi-transparent (0.3 * 255 ≈ 76)

        # Ocean - transparent
        return (0, 0, 0, 0)

    # returns a generator
    def fetch_embeddings(
        self,
        tiles_to_fetch: Iterable[Tuple[int, float, float]],
        progress_callback: Optional[callable] = None,
    ) -> Generator[Tuple[int, float, float, np.ndarray, object, object], None, None]:
        """Lazily fetches all requested tiles with CRS information.
        Use as a generator to process tiles one at a time in a memory-efficient manner.
        The list of tiles to fetch can be obtained by registry.load_blocks_for_region().

        Args:
            tiles_to_fetch: List of tiles to fetch as (year, tile_lon, tile_lat) tuples
            progress_callback: Optional callback function(current, total) for progress tracking

        Returns:
            Generator of (year, tile_lon, tile_lat, embedding_array, crs, transform) tuples where:
            - year: Tile year
            - tile_lon: Tile center longitude
            - tile_lat: Tile center latitude
            - embedding_array: shape (H, W, 128) with dequantized values
            - crs: CRS object from rasterio (coordinate reference system)
            - transform: Affine transform from rasterio
        """
        # Download each tile with progress tracking
        if progress_callback:
            total_tiles = len(tiles_to_fetch)

        for i, (year, tile_lon, tile_lat) in enumerate(tiles_to_fetch):
            try:
                # Create a sub-progress callback for this tile's downloads
                def tile_progress_callback(
                    current: int, total: int, status: str = None
                ):
                    if progress_callback:
                        # Map individual file progress to overall tile progress
                        tile_progress = (
                            i * 100 + (current / max(total, 1)) * 100
                        ) / total_tiles
                        tile_status = (
                            f"Tile {i + 1}/{total_tiles}: {status}"
                            if status
                            else f"Fetching tile {i + 1}/{total_tiles}"
                        )
                        progress_callback(int(tile_progress), 100, tile_status)

                embedding, crs, transform = self.fetch_embedding(
                    tile_lon, tile_lat, year, tile_progress_callback
                )

                yield year, tile_lon, tile_lat, embedding, crs, transform

                # Update progress for completed tile
                if progress_callback:
                    progress_callback(
                        (i + 1) * 100 // total_tiles,
                        100,
                        f"Completed tile {i + 1}/{total_tiles}",
                    )

            except Exception as e:
                self.logger.warning(
                    f"Failed to download tile ({tile_lat:.2f}, {tile_lon:.2f}): {e}"
                )
                if progress_callback:
                    progress_callback(
                        (i + 1) * 100 // total_tiles,
                        100,
                        f"Failed tile {i + 1}/{total_tiles}",
                    )
                continue

        return None

    def _ensure_tiles_available(
        self,
        required_coords: set,
        year: int,
        auto_download: bool,
        bbox: Optional[Tuple[float, float, float, float]] = None,
        progress_callback: Optional[callable] = None,
        progress_offset: int = 0,
        progress_total: Optional[int] = None,
        require_landmask: bool = True,
    ) -> dict:
        """Ensure required tiles are available locally, downloading if needed.

        This helper method implements the common pattern of:
        1. Discovering local tiles and building a map for the specified year
        2. Checking which tiles from the required set are missing
        3. Downloading missing tiles if auto_download=True
        4. Raising an error if auto_download=False and tiles are missing

        Args:
            required_coords: Set of (lon, lat) tuples for required tiles
            year: Year of embeddings
            auto_download: Whether to download missing tiles automatically
            bbox: Optional bounding box for error messages (min_lon, min_lat, max_lon, max_lat)
            progress_callback: Optional callback(current, total, status) for progress tracking
            progress_offset: Offset to add to progress current value
            progress_total: Total to use in progress callbacks (defaults to len(required_coords))
            require_landmask: Whether to require landmask file in addition to embedding (default: True)

        Returns:
            Dictionary mapping (lon, lat) -> Tile object for the requested year

        Raises:
            FileNotFoundError: If auto_download=False and required tiles are missing
        """
        from geotessera.tiles import discover_tiles

        # Discover local tiles and build map for this year
        local_tiles = discover_tiles(self.embeddings_dir)
        local_tile_map = {(t.lon, t.lat): t for t in local_tiles if t.year == year}

        # Find missing tiles
        missing_tiles = []
        for tile_lon, tile_lat in required_coords:
            tile = local_tile_map.get((tile_lon, tile_lat))
            if tile is None or not tile.is_available(require_landmask=require_landmask):
                missing_tiles.append((tile_lon, tile_lat))

        # Handle missing tiles
        if missing_tiles:
            if auto_download:
                self.logger.info(
                    f"Downloading {len(missing_tiles)} missing tiles to {self.embeddings_dir}"
                )

                # Download each missing tile
                for idx, (tile_lon, tile_lat) in enumerate(missing_tiles):
                    grid_name = f"grid_{tile_lon:.2f}_{tile_lat:.2f}"

                    if progress_callback:
                        current = progress_offset + idx
                        total = progress_total or len(required_coords)
                        progress_callback(
                            current,
                            total,
                            f"Downloading {grid_name} ({idx + 1}/{len(missing_tiles)})",
                        )

                    success = self.download_tile(tile_lon, tile_lat, year)
                    if not success:
                        self.logger.warning(f"Failed to download {grid_name}")

                # Re-discover tiles after downloading
                local_tiles = discover_tiles(self.embeddings_dir)
                local_tile_map = {
                    (t.lon, t.lat): t for t in local_tiles if t.year == year
                }
            else:
                # In offline mode, raise error with helpful message
                missing_names = [
                    f"grid_{lon:.2f}_{lat:.2f}" for lon, lat in missing_tiles
                ]

                # Build helpful error message
                error_msg = (
                    f"{len(missing_tiles)} required tiles not found in {self.embeddings_dir}: "
                    f"{missing_names[:5]}"
                )
                if len(missing_names) > 5:
                    error_msg += f"... (and {len(missing_names) - 5} more)"

                error_msg += "\n\nSet auto_download=True to download automatically, or download tiles manually using:\n"

                if bbox:
                    min_lon, min_lat, max_lon, max_lat = bbox
                    error_msg += (
                        f"geotessera download --bbox '{min_lon},{min_lat},{max_lon},{max_lat}' "
                        f"--year {year} --output {self.embeddings_dir}"
                    )
                else:
                    error_msg += f"geotessera download --year {year} --output {self.embeddings_dir}"

                raise FileNotFoundError(error_msg)

        return local_tile_map

    def fetch_mosaic_for_region(
        self,
        bbox: Tuple[float, float, float, float],
        year: int = 2024,
        target_crs: str = "EPSG:4326",
        auto_download: bool = True,
        progress_callback: Optional[callable] = None,
    ) -> Tuple[np.ndarray, object, str]:
        """Fetch and merge all embedding tiles within a bounding box into a single mosaic.

        This method is optimized for dense raster operations like classification, where you
        need embedding values for every pixel in a region. It:
        1. Finds all tiles intersecting the bounding box
        2. Checks embeddings_dir for existing tiles
        3. Downloads missing tiles if auto_download=True
        4. Reprojects all tiles to a common CRS
        5. Merges them into a single seamless mosaic array
        6. Returns the mosaic with its geospatial transform

        For sparse point sampling (< 1000s of points), use sample_embeddings_at_points() instead.

        Args:
            bbox: Bounding box as (min_lon, min_lat, max_lon, max_lat) in EPSG:4326
            year: Year of embeddings to fetch
            target_crs: Target CRS for the output mosaic (default: "EPSG:4326")
            auto_download: If True (default), automatically download missing tiles to embeddings_dir.
                If False, operate in offline mode using only local tiles from embeddings_dir.
                Set to False for guaranteed offline operation with no network requests.
            progress_callback: Optional callback(current, total, status) for progress tracking

        Returns:
            Tuple of (mosaic_array, mosaic_transform, crs):
            - mosaic_array: numpy array of shape (height, width, 128) with embedding values
            - mosaic_transform: rasterio Affine transform for the mosaic
            - crs: Coordinate reference system string (same as target_crs)

        Raises:
            ValueError: If no tiles found for the specified region/year
            FileNotFoundError: If auto_download=False and required tiles are missing from embeddings_dir
            ImportError: If rasterio is not installed

        Examples:
            >>> from geotessera import GeoTessera
            >>> gt = GeoTessera(embeddings_dir="./embeddings")
            >>>
            >>> # Auto-download mode (default): downloads missing tiles automatically
            >>> bbox = (0.0, 52.0, 0.2, 52.2)  # (min_lon, min_lat, max_lon, max_lat)
            >>> mosaic, transform, crs = gt.fetch_mosaic_for_region(bbox, year=2024)
            >>> print(f"Mosaic shape: {mosaic.shape}")  # e.g., (2000, 2000, 128)
            >>>
            >>> # Offline mode: use only pre-downloaded tiles
            >>> mosaic, transform, crs = gt.fetch_mosaic_for_region(
            ...     bbox, year=2024, auto_download=False
            ... )
            >>>
            >>> # Use for classification
            >>> from sklearn.neighbors import KNeighborsClassifier
            >>> # Train on labeled pixels...
            >>> # Then classify all pixels in the mosaic
            >>> pixels = mosaic.reshape(-1, 128)
            >>> predictions = classifier.predict(pixels)
            >>> classification_map = predictions.reshape(mosaic.shape[:2])
        """
        try:
            from rasterio.merge import merge
            from rasterio.warp import calculate_default_transform, reproject, Resampling
            from rasterio.io import MemoryFile
            from rasterio.transform import array_bounds
        except ImportError:
            raise ImportError(
                "rasterio required for mosaic creation. Install with: pip install rasterio"
            )

        # Validate bbox
        min_lon, min_lat, max_lon, max_lat = bbox
        if not (-180 <= min_lon <= max_lon <= 180):
            raise ValueError(f"Invalid longitude range: {min_lon} to {max_lon}")
        if not (-90 <= min_lat <= max_lat <= 90):
            raise ValueError(f"Invalid latitude range: {min_lat} to {max_lat}")

        # Find tiles in region
        self.logger.info(f"Finding tiles for region: {bbox}, year: {year}")
        tiles_needed = self.registry.load_blocks_for_region(bbox, year)

        if not tiles_needed:
            raise ValueError(
                f"No embedding tiles found for bbox {bbox} in year {year}. "
                f"Check data availability with: geotessera info --bbox '{min_lon},{min_lat},{max_lon},{max_lat}'"
            )

        self.logger.info(f"Found {len(tiles_needed)} tiles needed for mosaic")

        # Extract unique tile coordinates
        tiles_needed_coords = {(lon, lat) for (y, lon, lat) in tiles_needed}

        # Ensure all required tiles are available (download if needed)
        local_tile_map = self._ensure_tiles_available(
            required_coords=tiles_needed_coords,
            year=year,
            auto_download=auto_download,
            bbox=bbox,
            progress_callback=progress_callback,
            progress_offset=0,
            progress_total=len(tiles_needed_coords) + len(tiles_needed_coords) * 2 + 1,
        )

        # Calculate number of missing tiles for progress tracking
        # (already downloaded by _ensure_tiles_available if auto_download=True)
        num_missing = sum(
            1
            for coord in tiles_needed_coords
            if coord not in local_tile_map or not local_tile_map[coord].is_available()
        )

        # Track progress for loading + reprojecting + merging
        total_steps = (
            len(tiles_needed_coords) * 2 + 1
        )  # load+reproject per tile, then merge
        current_step = num_missing if auto_download else 0

        def update_progress(status: str):
            nonlocal current_step
            current_step += 1
            if progress_callback:
                progress_callback(current_step, total_steps, status)

        # Load all tiles from embeddings_dir and reproject to target CRS
        reprojected_memfiles = []

        for tile_lon, tile_lat in tiles_needed_coords:
            # Get Tile object from local storage
            tile = local_tile_map.get((tile_lon, tile_lat))
            if tile is None or not tile.is_available():
                self.logger.warning(
                    f"Tile ({tile_lat:.2f}, {tile_lon:.2f}) not available after download, skipping"
                )
                continue

            update_progress(f"Loading tile ({tile_lat:.2f}, {tile_lon:.2f})")

            try:
                # Load embedding from Tile (handles both NPY and GeoTIFF formats)
                embedding = tile.load_embedding()
                src_crs = tile.crs
                src_transform = tile.transform

                # Get source dimensions and bounds
                src_height, src_width = embedding.shape[:2]
                src_bounds = array_bounds(src_height, src_width, src_transform)

                # Calculate destination transform and dimensions
                dst_transform, dst_width, dst_height = calculate_default_transform(
                    src_crs, target_crs, src_width, src_height, *src_bounds
                )

                # Ensure dimensions are valid integers
                if dst_width is None or dst_height is None:
                    raise ValueError(
                        f"Failed to calculate dimensions for tile ({tile_lat}, {tile_lon})"
                    )
                dst_width = int(dst_width)
                dst_height = int(dst_height)

                # Create empty array for reprojected data
                # rasterio expects (channels, height, width) format
                reprojected_embedding = np.empty(
                    (embedding.shape[2], dst_height, dst_width), dtype=embedding.dtype
                )

                # Reproject each channel
                for band_idx in range(embedding.shape[2]):
                    reproject(
                        source=embedding[:, :, band_idx],
                        destination=reprojected_embedding[band_idx],
                        src_transform=src_transform,
                        src_crs=src_crs,
                        dst_transform=dst_transform,
                        dst_crs=target_crs,
                        resampling=Resampling.bilinear,
                    )

                # Store in memory file for merging
                memfile = MemoryFile()
                with memfile.open(
                    driver="GTiff",
                    height=dst_height,
                    width=dst_width,
                    count=embedding.shape[2],
                    dtype=embedding.dtype,
                    crs=target_crs,
                    transform=dst_transform,
                ) as dataset:
                    dataset.write(reprojected_embedding)

                reprojected_memfiles.append(memfile)
                update_progress(f"Reprojected tile ({tile_lat:.2f}, {tile_lon:.2f})")

            except Exception as e:
                self.logger.warning(
                    f"Failed to process tile ({tile_lat:.2f}, {tile_lon:.2f}): {e}"
                )
                continue

        if not reprojected_memfiles:
            raise RuntimeError("No tiles successfully reprojected")

        # Merge all reprojected tiles
        self.logger.info(f"Merging {len(reprojected_memfiles)} reprojected tiles...")
        datasets = []
        try:
            for memfile in reprojected_memfiles:
                datasets.append(memfile.open())

            merged_array, mosaic_transform = merge(datasets)

            # Convert from (channels, height, width) to (height, width, channels)
            mosaic_array = np.transpose(merged_array, (1, 2, 0))

            update_progress("Mosaic merge complete")

        finally:
            # Clean up
            for dataset in datasets:
                dataset.close()
            for memfile in reprojected_memfiles:
                memfile.close()

        self.logger.info(
            f"Mosaic created: shape={mosaic_array.shape}, crs={target_crs}"
        )

        return mosaic_array, mosaic_transform, target_crs

    def sample_embeddings_at_points(
        self,
        points: Union[List[Tuple[float, float]], Dict, "gpd.GeoDataFrame"],
        year: int = 2024,
        include_metadata: bool = False,
        auto_download: bool = True,
        progress_callback: Optional[callable] = None,
    ) -> Union[np.ndarray, Tuple[np.ndarray, List[Dict]]]:
        """Sample embedding values at specified point locations from local tiles.

        This method efficiently extracts embedding values at arbitrary lon/lat
        coordinates by:
        1. Grouping points by which tile they fall into
        2. Optionally downloading missing tiles if auto_download=True
        3. Loading tiles from self.embeddings_dir
        4. Extracting all point values from each tile
        5. Returning results in original point order

        Args:
            points: Point coordinates as:
                - List of (lon, lat) tuples
                - GeoJSON FeatureCollection dict
                - GeoPandas GeoDataFrame with Point geometries
            year: Year of embeddings to sample
            include_metadata: If True, also return metadata (tile info, pixel coords)
            auto_download: If True (default), automatically download missing tiles.
                If False, operate in offline mode and raise error for missing tiles.
                Set to False for guaranteed offline operation with no network requests.
            progress_callback: Optional callback(current, total, status)

        Returns:
            If include_metadata=False:
                numpy array of shape (N, 128) with embedding values
                (NaN for points outside coverage)
            If include_metadata=True:
                (embeddings_array, metadata_list) where metadata contains:
                - tile_lon, tile_lat: Which tile the point came from
                - pixel_row, pixel_col: Pixel coordinates within tile
                - crs: Coordinate reference system of tile

        Raises:
            FileNotFoundError: If auto_download=False and required tiles are missing

        Examples:
            >>> # Auto-download mode (default): downloads tiles as needed
            >>> gt = GeoTessera(embeddings_dir="./embeddings")
            >>> points = [(0.15, 52.05), (0.25, 52.15)]
            >>> embeddings = gt.sample_embeddings_at_points(points, year=2024)
            >>> embeddings.shape
            (2, 128)

            >>> # Offline mode: no downloads, fails if tiles missing
            >>> embeddings = gt.sample_embeddings_at_points(
            ...     points, year=2024, auto_download=False
            ... )

            >>> # Manual download workflow (equivalent to auto_download=True)
            >>> gt.download_tiles_for_points(points, year=2024)
            >>> embeddings = gt.sample_embeddings_at_points(
            ...     points, year=2024, auto_download=False
            ... )

            >>> # With metadata
            >>> embeddings, metadata = gt.sample_embeddings_at_points(
            ...     points, year=2024, include_metadata=True
            ... )
            >>> metadata[0]['tile_lon'], metadata[0]['tile_lat']
            (0.15, 52.05)
        """
        try:
            from pyproj import Transformer
            import rasterio.transform
        except ImportError:
            raise ImportError(
                "pyproj and rasterio required for point sampling: "
                "pip install pyproj rasterio"
            )

        # Parse points to standardized format: list of (lon, lat) tuples
        parsed_points = self._parse_points_input(points)
        n_points = len(parsed_points)

        if n_points == 0:
            if include_metadata:
                return np.empty((0, 128), dtype=np.float32), []
            return np.empty((0, 128), dtype=np.float32)

        # Group points by which tile they belong to
        points_by_tile = self._group_points_by_tile(parsed_points, year)

        # Ensure all required tiles are available (download if needed)
        required_tile_coords = set(points_by_tile.keys())
        tile_map = self._ensure_tiles_available(
            required_coords=required_tile_coords,
            year=year,
            auto_download=auto_download,
            bbox=None,  # No bbox available for point-based queries
            progress_callback=progress_callback,
            progress_offset=0,
            progress_total=len(points_by_tile),
        )

        # Initialize result arrays
        result_embeddings = np.full((n_points, 128), np.nan, dtype=np.float32)
        result_metadata = [None] * n_points if include_metadata else None

        if progress_callback:
            progress_callback(
                0,
                len(points_by_tile),
                f"Found {len(tile_map)} local tiles for year {year}",
            )

        # Process each tile
        total_tiles = len(points_by_tile)
        for tile_idx, ((tile_lon, tile_lat), point_indices) in enumerate(
            points_by_tile.items()
        ):
            if progress_callback:
                progress_callback(
                    tile_idx,
                    total_tiles,
                    f"Processing tile {tile_idx + 1}/{total_tiles}: ({tile_lat:.2f}, {tile_lon:.2f})",
                )

            try:
                # Use Tile abstraction for local files
                tile = tile_map.get((tile_lon, tile_lat))
                if tile is None:
                    error_msg = f"Tile ({tile_lon:.2f}, {tile_lat:.2f}) not found in {self.embeddings_dir}. "
                    if auto_download:
                        error_msg += (
                            "Download may have failed. Check network connectivity."
                        )
                    else:
                        error_msg += (
                            "Set auto_download=True to download automatically, or use "
                            "download_tiles_for_points() to download tiles manually."
                        )
                    raise FileNotFoundError(error_msg)

                # Load embedding and metadata from Tile
                embedding = tile.load_embedding()
                crs = tile.crs
                transform = tile.transform

                # Create coordinate transformer from WGS84 to tile's CRS
                transformer = Transformer.from_crs("EPSG:4326", crs, always_xy=True)

                # Extract embedding values for all points in this tile
                for original_idx in point_indices:
                    lon, lat = parsed_points[original_idx]

                    # Transform from WGS84 to tile's projected coordinates
                    x, y = transformer.transform(lon, lat)

                    # Convert projected coordinates to pixel row/col
                    row, col = rasterio.transform.rowcol(transform, x, y)

                    # Check if pixel is within bounds
                    height, width = embedding.shape[:2]
                    if 0 <= row < height and 0 <= col < width:
                        # Extract embedding value
                        result_embeddings[original_idx] = embedding[row, col]

                        # Store metadata if requested
                        if include_metadata:
                            result_metadata[original_idx] = {
                                "tile_lon": tile_lon,
                                "tile_lat": tile_lat,
                                "pixel_row": row,
                                "pixel_col": col,
                                "crs": str(crs),
                            }
                    else:
                        # Point is outside tile bounds (shouldn't happen, but handle gracefully)
                        if include_metadata:
                            result_metadata[original_idx] = {
                                "tile_lon": tile_lon,
                                "tile_lat": tile_lat,
                                "pixel_row": None,
                                "pixel_col": None,
                                "crs": str(crs),
                                "error": "pixel_out_of_bounds",
                            }

            except Exception as e:
                # If tile fetch/load fails, leave those points as NaN
                self.logger.warning(
                    f"Failed to process tile ({tile_lat:.2f}, {tile_lon:.2f}): {e}"
                )
                if include_metadata:
                    for original_idx in point_indices:
                        result_metadata[original_idx] = {
                            "tile_lon": tile_lon,
                            "tile_lat": tile_lat,
                            "error": str(e),
                        }

        if progress_callback:
            progress_callback(total_tiles, total_tiles, "Sampling complete")

        if include_metadata:
            return result_embeddings, result_metadata
        return result_embeddings

    def _parse_points_input(
        self, points: Union[List[Tuple[float, float]], Dict, "gpd.GeoDataFrame"]
    ) -> List[Tuple[float, float]]:
        """Parse various point input formats to list of (lon, lat) tuples.

        Args:
            points: Points in various formats

        Returns:
            List of (lon, lat) tuples
        """
        # Handle list of tuples (most common case)
        if isinstance(points, list):
            return points

        # Handle GeoJSON FeatureCollection
        if isinstance(points, dict):
            if points.get("type") == "FeatureCollection":
                result = []
                for feature in points.get("features", []):
                    geom = feature.get("geometry", {})
                    if geom.get("type") == "Point":
                        coords = geom.get("coordinates", [])
                        if len(coords) >= 2:
                            result.append((coords[0], coords[1]))
                return result
            else:
                raise ValueError(
                    "Dict input must be a GeoJSON FeatureCollection with Point geometries"
                )

        # Handle GeoDataFrame
        import geopandas as gpd

        if isinstance(points, gpd.GeoDataFrame):
            result = []
            for geom in points.geometry:
                if geom.geom_type == "Point":
                    result.append((geom.x, geom.y))
                else:
                    raise ValueError("GeoDataFrame must contain only Point geometries")
            return result

        raise ValueError(
            "points must be a list of (lon, lat) tuples, GeoJSON FeatureCollection, "
            "or GeoPandas GeoDataFrame"
        )

    def _group_points_by_tile(
        self, points: List[Tuple[float, float]], year: int
    ) -> Dict[Tuple[float, float], List[int]]:
        """Group points by which 0.1-degree tile they belong to.

        Args:
            points: List of (lon, lat) tuples
            year: Year of embeddings

        Returns:
            Dictionary mapping (tile_lon, tile_lat) -> list of point indices
        """
        from .registry import tile_from_world

        # Group points by tile
        points_by_tile = {}
        for idx, (lon, lat) in enumerate(points):
            tile_lon, tile_lat = tile_from_world(lon, lat)
            tile_key = (tile_lon, tile_lat)
            if tile_key not in points_by_tile:
                points_by_tile[tile_key] = []
            points_by_tile[tile_key].append(idx)

        # Filter to only tiles that exist in the registry
        available_tiles = set(
            self.registry.load_blocks_for_region((-180, -90, 180, 90), year)
        )

        # Convert to set of (lon, lat) for faster lookup
        available_tile_coords = {(lon, lat) for (y, lon, lat) in available_tiles}

        # Filter out points that fall in tiles without data
        filtered_points_by_tile = {
            tile_key: indices
            for tile_key, indices in points_by_tile.items()
            if tile_key in available_tile_coords
        }

        # Warn about points outside coverage
        missing_tiles = set(points_by_tile.keys()) - set(filtered_points_by_tile.keys())
        if missing_tiles:
            n_missing = sum(len(points_by_tile[tile]) for tile in missing_tiles)
            self.logger.warning(
                f"{n_missing} points fall in tiles without coverage "
                f"(will be returned as NaN)"
            )

        return filtered_points_by_tile

    def fetch_embedding(
        self,
        lon: float,
        lat: float,
        year: int,
        progress_callback: Optional[callable] = None,
        refresh: bool = False,
    ) -> Tuple[np.ndarray, object, object]:
        """Fetch and dequantize a single embedding tile with CRS information.

        Args:
            lon: Tile center longitude
            lat: Tile center latitude
            year: Year of embeddings
            progress_callback: Optional callback for download progress
            refresh: If True, force re-download even if local files exist in embeddings_dir

        Returns:
            Tuple of (dequantized_embedding, crs, transform) where:
            - dequantized_embedding: array of shape (H, W, 128)
            - crs: CRS object from rasterio (coordinate reference system)
            - transform: Affine transform from rasterio
        """

        # Fetch the files using coordinates
        embedding_file = self.registry.fetch(
            year=year,
            lon=lon,
            lat=lat,
            is_scales=False,
            progressbar=False,
            progress_callback=progress_callback,
            refresh=refresh,
        )
        scales_file = self.registry.fetch(
            year=year,
            lon=lon,
            lat=lat,
            is_scales=True,
            progressbar=False,
            progress_callback=progress_callback,
            refresh=refresh,
        )

        # Load quantized data and scales
        quantized_embedding = np.load(embedding_file)
        scales = np.load(scales_file)

        # Dequantize using the public function
        dequantized = dequantize_embedding(quantized_embedding, scales)

        # Get CRS and transform from landmask
        crs, transform = self._get_utm_projection_from_landmask(lon, lat, refresh)

        return dequantized, crs, transform

    def download_tile(
        self,
        lon: float,
        lat: float,
        year: int,
        progress_callback: Optional[callable] = None,
    ) -> bool:
        """Download a single tile and save it to embeddings_dir.

        Args:
            lon: Tile center longitude
            lat: Tile center latitude
            year: Year of embeddings
            progress_callback: Optional callback for download progress

        Returns:
            True if download succeeded, False otherwise

        Examples:
            >>> gt = GeoTessera(embeddings_dir="./embeddings")
            >>> gt.download_tile(lon=0.15, lat=52.05, year=2024)
            True
        """
        try:
            # Download files directly to embeddings_dir (using refresh=True to force download)
            # fetch() handles creating directory structure and saving to correct locations
            self.registry.fetch(
                year=year,
                lon=lon,
                lat=lat,
                is_scales=False,
                progressbar=False,
                progress_callback=progress_callback,
                refresh=True,
            )

            self.registry.fetch(
                year=year,
                lon=lon,
                lat=lat,
                is_scales=True,
                progressbar=False,
                progress_callback=progress_callback,
                refresh=True,
            )

            self.registry.fetch_landmask(
                lon=lon, lat=lat, progressbar=False, refresh=True
            )

            return True

        except Exception as e:
            self.logger.error(f"Failed to download tile ({lat:.2f}, {lon:.2f}): {e}")
            return False

    def download_tiles_for_points(
        self,
        points: Union[List[Tuple[float, float]], Dict, "gpd.GeoDataFrame"],
        year: int = 2024,
        progress_callback: Optional[callable] = None,
    ) -> Dict[str, bool]:
        """Download all tiles needed for the specified points to embeddings_dir.

        Args:
            points: Point coordinates as:
                - List of (lon, lat) tuples
                - GeoJSON FeatureCollection dict
                - GeoPandas GeoDataFrame with Point geometries
            year: Year of embeddings to download
            progress_callback: Optional callback(current, total, status)

        Returns:
            Dictionary mapping grid names to download success status

        Examples:
            >>> gt = GeoTessera(embeddings_dir="./embeddings")
            >>> points = [(0.15, 52.05), (0.25, 52.15)]
            >>> results = gt.download_tiles_for_points(points, year=2024)
            >>> results
            {'grid_0.15_52.05': True, 'grid_0.25_52.15': True}
        """
        # Parse points to standardized format
        parsed_points = self._parse_points_input(points)

        # Group points by tile
        points_by_tile = self._group_points_by_tile(parsed_points, year)

        # Download each tile
        results = {}
        total_tiles = len(points_by_tile)

        for idx, (tile_lon, tile_lat) in enumerate(points_by_tile.keys()):
            grid_name = f"grid_{tile_lon:.2f}_{tile_lat:.2f}"

            if progress_callback:
                progress_callback(
                    idx,
                    total_tiles,
                    f"Downloading tile {idx + 1}/{total_tiles}: {grid_name}",
                )

            success = self.download_tile(tile_lon, tile_lat, year)
            results[grid_name] = success

            if progress_callback:
                progress_callback(
                    idx + 1,
                    total_tiles,
                    f"Completed {idx + 1}/{total_tiles}: {grid_name}",
                )

        return results

    def check_tiles_present(
        self,
        points: Union[List[Tuple[float, float]], Dict, "gpd.GeoDataFrame"],
        year: int = 2024,
    ) -> Dict[str, bool]:
        """Check which tiles needed for the points are present in embeddings_dir.

        Args:
            points: Point coordinates as:
                - List of (lon, lat) tuples
                - GeoJSON FeatureCollection dict
                - GeoPandas GeoDataFrame with Point geometries
            year: Year of embeddings to check

        Returns:
            Dictionary mapping grid names to presence status

        Examples:
            >>> gt = GeoTessera(embeddings_dir="./embeddings")
            >>> points = [(0.15, 52.05), (0.25, 52.15)]
            >>> status = gt.check_tiles_present(points, year=2024)
            >>> status
            {'grid_0.15_52.05': True, 'grid_0.25_52.15': False}
        """
        from geotessera.tiles import discover_tiles

        # Parse points to standardized format
        parsed_points = self._parse_points_input(points)

        # Group points by tile
        points_by_tile = self._group_points_by_tile(parsed_points, year)

        # Discover local tiles
        tiles = discover_tiles(self.embeddings_dir)
        tile_map = {(t.lon, t.lat): t for t in tiles if t.year == year}

        # Check each required tile
        results = {}
        for tile_lon, tile_lat in points_by_tile.keys():
            grid_name = f"grid_{tile_lon:.2f}_{tile_lat:.2f}"
            tile = tile_map.get((tile_lon, tile_lat))
            results[grid_name] = tile is not None and tile.is_available()

        return results

    def _reproject_geotiff_file(self, args):
        """Helper function to reproject a single GeoTIFF file.

        Args:
            args: Tuple containing (source_file, output_file, target_crs, source_resolution, compress)

        Returns:
            Tuple of (output_file, None) on success or (None, error_message) on failure
        """
        source_file, output_file, target_crs, source_resolution, compress = args

        try:
            import rasterio
            from rasterio.warp import calculate_default_transform, reproject, Resampling

            with rasterio.open(source_file) as src:
                # Calculate transform and dimensions for target CRS
                transform, width, height = calculate_default_transform(
                    src.crs,
                    target_crs,
                    src.width,
                    src.height,
                    *src.bounds,
                    resolution=source_resolution,
                )

                # Create reprojected file
                with rasterio.open(
                    output_file,
                    "w",
                    driver="GTiff",
                    height=height,
                    width=width,
                    count=src.count,
                    dtype=src.dtypes[0],
                    crs=target_crs,
                    transform=transform,
                    compress=compress,
                    tiled=True,
                    blockxsize=256,
                    blockysize=256,
                ) as dst:
                    # Reproject each band
                    for band_idx in range(1, src.count + 1):
                        reproject(
                            source=rasterio.band(src, band_idx),
                            destination=rasterio.band(dst, band_idx),
                            src_transform=src.transform,
                            src_crs=src.crs,
                            dst_transform=transform,
                            dst_crs=target_crs,
                            resampling=Resampling.bilinear,
                        )

                    # Copy metadata and band descriptions
                    dst.update_tags(**src.tags())
                    for band_idx in range(1, src.count + 1):
                        if src.descriptions and band_idx <= len(src.descriptions):
                            band_desc = src.descriptions[band_idx - 1]
                            if band_desc:
                                dst.set_band_description(band_idx, band_desc)

            return output_file, None
        except Exception as e:
            return None, str(e)

    def _get_utm_projection_from_landmask(
        self, lon: float, lat: float, refresh: bool = False
    ):
        """Get UTM projection info from corresponding landmask tile.

        Args:
            lon: Tile center longitude
            lat: Tile center latitude
            refresh: If True, force re-download even if local file exists in embeddings_dir

        Returns:
            Tuple of (crs, transform) from landmask tile

        Raises:
            ImportError: If rasterio is not available
            RuntimeError: If landmask tile cannot be fetched or read
        """
        try:
            import rasterio
        except ImportError:
            raise ImportError(
                "rasterio required for UTM projection retrieval: pip install rasterio"
            )

        try:
            # Fetch landmask file using coordinates
            landmask_path = self.registry.fetch_landmask(
                lon=lon, lat=lat, progressbar=False, refresh=refresh
            )

            # Extract CRS and transform
            with rasterio.open(landmask_path) as src:
                if src.crs is None:
                    raise RuntimeError(
                        f"Landmask tile {landmask_path} has no CRS information"
                    )
                if src.transform is None:
                    raise RuntimeError(
                        f"Landmask tile {landmask_path} has no transform information"
                    )
                return src.crs, src.transform

        except Exception as e:
            if isinstance(e, (ImportError, RuntimeError)):
                raise
            raise RuntimeError(
                f"Failed to get UTM projection from landmask for ({lon:.2f}, {lat:.2f}): {e}"
            ) from e

    def export_embedding_geotiff(
        self,
        lon: float,
        lat: float,
        output_path: Union[str, Path],
        year: int = 2024,
        bands: Optional[List[int]] = None,
        compress: str = "lzw",
    ) -> str:
        """Export a single embedding tile as a GeoTIFF file with native UTM projection.

        Args:
            lon: Tile center longitude
            lat: Tile center latitude
            output_path: Output path for GeoTIFF file
            year: Year of embeddings to export
            bands: List of band indices to export (None = all 128 bands)
            compress: Compression method for GeoTIFF

        Returns:
            Path to created GeoTIFF file

        Raises:
            ImportError: If rasterio is not available
            RuntimeError: If landmask tile or embedding data cannot be fetched
            FileNotFoundError: If registry files are missing
        """
        try:
            import rasterio
        except ImportError:
            raise ImportError(
                "rasterio required for GeoTIFF export: pip install rasterio"
            )

        output_path = Path(output_path)
        output_path.parent.mkdir(parents=True, exist_ok=True)

        # Fetch single tile with CRS info
        embedding, crs, transform = self.fetch_embedding(lon, lat, year)

        # Select bands
        if bands is not None:
            data = embedding[:, :, bands].copy()
            band_count = len(bands)
        else:
            data = embedding.copy()
            band_count = 128

        # Get dimensions for GeoTIFF
        height, width = data.shape[:2]

        # Write GeoTIFF
        with rasterio.open(
            output_path,
            "w",
            driver="GTiff",
            height=height,
            width=width,
            count=band_count,
            dtype="float32",
            crs=crs,
            transform=transform,
            compress=compress,
            tiled=True,
            blockxsize=256,
            blockysize=256,
        ) as dst:
            # Write bands
            for i in range(band_count):
                dst.write(data[:, :, i], i + 1)

            # Add band descriptions
            if bands is not None:
                for i, band_idx in enumerate(bands):
                    dst.set_band_description(i + 1, f"Tessera_Band_{band_idx}")
            else:
                for i in range(128):
                    dst.set_band_description(i + 1, f"Tessera_Band_{i}")

            # Add metadata
            dst.update_tags(
                TESSERA_DATASET_VERSION=self.dataset_version,
                TESSERA_YEAR=str(year),
                TESSERA_TILE_LAT=f"{lat:.2f}",
                TESSERA_TILE_LON=f"{lon:.2f}",
                TESSERA_DESCRIPTION="GeoTessera satellite embedding tile",
                GEOTESSERA_VERSION=__version__,
            )

        return str(output_path)

    def export_embedding_geotiffs(
        self,
        tiles_to_fetch: Iterable[Tuple[int, float, float]],
        output_dir: Union[str, Path],
        bands: Optional[List[int]] = None,
        compress: str = "lzw",
        progress_callback: Optional[callable] = None,
    ) -> List[str]:
        """Export all embedding tiles in bounding box as individual GeoTIFF files with native UTM projections.
        The list of tiles to fetch can be obtained by registry.load_blocks_for_region().

        Args:
            tiles_to_fetch: List of tiles to fetch as (year, tile_lon, tile_lat) tuples
            output_dir: Directory to save GeoTIFF files
            bands: List of band indices to export (None = all 128 bands)
            compress: Compression method for GeoTIFF
            progress_callback: Optional callback function(current, total) for progress tracking

        Returns:
            List of paths to created GeoTIFF files

        Raises:
            ImportError: If rasterio is not available
            RuntimeError: If landmask tiles or embedding data cannot be fetched
            FileNotFoundError: If registry files are missing
        """
        try:
            import rasterio
        except ImportError:
            raise ImportError(
                "rasterio required for GeoTIFF export: pip install rasterio"
            )

        output_dir = Path(output_dir)
        output_dir.mkdir(parents=True, exist_ok=True)

        # Create a wrapper callback to handle two-phase progress
        def fetch_progress_callback(current: int, total: int, status: str = None):
            # Phase 1: Fetching tiles (0-50% of total progress)
            overall_progress = int((current / total) * 50)
            display_status = status or f"Fetching tile {current}/{total}"
            progress_callback(overall_progress, 100, display_status)

        # Fetch tiles with progress tracking
        if progress_callback:
            progress_callback(0, 100, "Loading registry blocks...")

        tiles = list(
            self.fetch_embeddings(
                tiles_to_fetch, fetch_progress_callback if progress_callback else None
            )
        )
        if progress_callback:
            total_tiles = len(tiles_to_fetch)

        if not tiles:
            self.logger.warning("No tiles found in bounding box")
            return []

        if progress_callback:
            progress_callback(
                50, 100, f"Fetched {total_tiles} tiles, starting GeoTIFF export..."
            )

        created_files = []

        # Sequential GeoTIFF writing
        for i, (year, tile_lon, tile_lat, embedding, crs, transform) in enumerate(
            tiles
        ):
            # Use centralized path construction from registry
            geotiff_rel_path = tile_to_geotiff_path(tile_lon, tile_lat, year)
            output_path = output_dir / EMBEDDINGS_DIR_NAME / geotiff_rel_path
            output_path.parent.mkdir(parents=True, exist_ok=True)

            # Update progress to show we're starting this file
            if progress_callback:
                export_progress = int(50 + (i / total_tiles) * 50)
                progress_callback(
                    export_progress, 100, f"Creating {output_path.name}..."
                )

            # Select bands
            if bands is not None:
                data = embedding[:, :, bands].copy()
                band_count = len(bands)
            else:
                data = embedding.copy()
                band_count = 128

            # Get dimensions for GeoTIFF
            height, width = data.shape[:2]

            # Write GeoTIFF
            with rasterio.open(
                output_path,
                "w",
                driver="GTiff",
                height=height,
                width=width,
                count=band_count,
                dtype="float32",
                crs=crs,
                transform=transform,
                compress=compress,
                tiled=True,
                blockxsize=256,
                blockysize=256,
            ) as dst:
                # Write bands
                for j in range(band_count):
                    dst.write(data[:, :, j], j + 1)

                # Add band descriptions
                if bands is not None:
                    for j, band_idx in enumerate(bands):
                        dst.set_band_description(j + 1, f"Tessera_Band_{band_idx}")
                else:
                    for j in range(128):
                        dst.set_band_description(j + 1, f"Tessera_Band_{j}")

                # Add metadata
                dst.update_tags(
                    TESSERA_DATASET_VERSION=self.dataset_version,
                    TESSERA_YEAR=str(year),
                    TESSERA_TILE_LAT=f"{tile_lat:.2f}",
                    TESSERA_TILE_LON=f"{tile_lon:.2f}",
                    TESSERA_DESCRIPTION="GeoTessera satellite embedding tile",
                    GEOTESSERA_VERSION=__version__,
                )

            created_files.append(str(output_path))

            # Update progress for GeoTIFF export phase
            if progress_callback:
                # Phase 2: Exporting GeoTIFFs (50-100% of total progress)
                export_progress = int(50 + ((i + 1) / total_tiles) * 50)
                progress_callback(
                    export_progress,
                    100,
                    f"Exported {output_path.name} ({i + 1}/{total_tiles})",
                )

        if progress_callback:
            progress_callback(
                100, 100, f"Completed! Exported {len(created_files)} GeoTIFF files"
            )

        self.logger.info(f"Exported {len(created_files)} GeoTIFF files to {output_dir}")
        return created_files

    def merge_geotiffs_to_mosaic(
        self,
        geotiff_paths: List[str],
        output_path: Union[str, Path],
        target_crs: str = "EPSG:3857",
        compress: str = "lzw",
        progress_callback: Optional[callable] = None,
    ) -> str:
        """Merge a list of GeoTIFF files into a single mosaic in the target CRS.

        Args:
            geotiff_paths: List of paths to GeoTIFF files to merge
            output_path: Path for output mosaic GeoTIFF
            target_crs: Target CRS for the mosaic (default: Web Mercator EPSG:3857)
            compress: Compression method for output GeoTIFF
            progress_callback: Optional callback function(current, total, status) for progress tracking

        Returns:
            Path to created mosaic file

        Raises:
            ImportError: If rasterio is not available
            RuntimeError: If merge fails
        """
        try:
            import rasterio
            from rasterio.merge import merge
            import tempfile
            import os
        except ImportError:
            raise ImportError(
                "rasterio required for mosaic creation: pip install rasterio"
            )

        if not geotiff_paths:
            raise RuntimeError("No GeoTIFF files provided")

        output_path = Path(output_path)
        output_path.parent.mkdir(parents=True, exist_ok=True)

        # Determine source resolution from first file
        with rasterio.open(geotiff_paths[0]) as first_src:
            source_resolution = min(
                abs(first_src.transform.a), abs(first_src.transform.e)
            )

        # Create temporary directory for reprojected files
        with tempfile.TemporaryDirectory(prefix="geotessera_reproject_") as temp_dir:
            # Prepare reprojection arguments
            total_files = len(geotiff_paths)
            reproject_args = []
            reprojected_files = []

            for i, geotiff_file in enumerate(geotiff_paths):
                reprojected_file = os.path.join(temp_dir, f"reprojected_{i}.tif")
                reprojected_files.append(reprojected_file)
                reproject_args.append(
                    (
                        geotiff_file,
                        reprojected_file,
                        target_crs,
                        source_resolution,
                        compress,
                    )
                )

            if progress_callback:
                progress_callback(0, total_files * 2 + 2, "Starting reprojection...")

            # Sequential reprojection
            failed_files = []
            for i, args in enumerate(reproject_args):
                if progress_callback:
                    progress_callback(
                        i,
                        total_files * 2 + 2,
                        f"Reprojecting file {i + 1}/{total_files}...",
                    )

                _, error = self._reproject_geotiff_file(args)

                if error:
                    failed_files.append((geotiff_paths[i], error))

            if failed_files:
                error_msg = f"Failed to reproject {len(failed_files)} files: "
                error_msg += ", ".join(
                    [f"{Path(f).name}: {e}" for f, e in failed_files[:3]]
                )
                if len(failed_files) > 3:
                    error_msg += f" and {len(failed_files) - 3} more"
                raise RuntimeError(error_msg)

            # Filter out any failed reprojections
            reprojected_files = [f for f in reprojected_files if os.path.exists(f)]

            if progress_callback:
                progress_callback(
                    total_files, total_files * 2 + 2, "Opening files for merging..."
                )

            # Open all reprojected files for merging
            src_files = [rasterio.open(f) for f in reprojected_files]

            try:
                if progress_callback:
                    progress_callback(
                        total_files + 1, total_files * 2 + 2, "Merging tiles..."
                    )

                # Merge tiles
                mosaic_array, mosaic_transform = merge(src_files, method="first")

                # Get metadata from first file
                first_src = src_files[0]
                profile = first_src.profile.copy()
                profile.update(
                    {
                        "height": mosaic_array.shape[1],
                        "width": mosaic_array.shape[2],
                        "transform": mosaic_transform,
                        "dtype": mosaic_array.dtype,  # Use mosaic array dtype
                        "compress": compress,
                        "tiled": True,
                        "blockxsize": 512,
                        "blockysize": 512,
                    }
                )

                if progress_callback:
                    progress_callback(
                        total_files * 2,
                        total_files * 2 + 2,
                        "Writing mosaic to disk...",
                    )

                # Write mosaic
                with rasterio.open(output_path, "w", **profile) as dst:
                    dst.write(mosaic_array)

                    # Copy band descriptions from first file
                    for band_idx in range(1, mosaic_array.shape[0] + 1):
                        band_desc = (
                            first_src.descriptions[band_idx - 1]
                            if first_src.descriptions
                            and band_idx <= len(first_src.descriptions)
                            else None
                        )
                        if band_desc:
                            dst.set_band_description(band_idx, band_desc)

                    # Update metadata
                    dst.update_tags(
                        TESSERA_TARGET_CRS=target_crs,
                        TESSERA_RESOLUTION=str(source_resolution),
                        TESSERA_TILE_COUNT=str(len(geotiff_paths)),
                        TESSERA_DESCRIPTION="GeoTessera satellite embedding mosaic",
                        GEOTESSERA_VERSION=__version__,
                    )

                if progress_callback:
                    progress_callback(
                        total_files * 2 + 2, total_files * 2 + 2, "Complete"
                    )

            finally:
                # Close all source files
                for src in src_files:
                    src.close()

        return str(output_path)

<<<<<<< HEAD
    def export_embedding_zarr(
        self,
        lon: float,
        lat: float,
        output_path: Union[str, Path],
        year: int = 2024,
        bands: Optional[List[int]] = None,
    ) -> str:
        """Export a single embedding tile as a zarr archive with native UTM projection.

        Args:
            lon: Tile center longitude
            lat: Tile center latitude
            output_path: Output path for zarr file
            year: Year of embeddings to export
            bands: List of band indices to export (None = all 128 bands)
            compress: Compression method for GeoTIFF

        Returns:
            Path to created zarr file

        Raises:
            ImportError: If xarray, rioxarray, zarr or dask is not available
            RuntimeError: If landmask tile or embedding data cannot be fetched
            FileNotFoundError: If registry files are missing
        """
        try:
            import xarray as xr
            import rioxarray as rxr
            import zarr
            import dask

            import warnings
            warnings.filterwarnings("ignore", category=UserWarning)
        except ImportError:
            raise ImportError(
                "saving to zarr requires xarray, rioxarray, zarr and dask"
            )
        
        output_path = Path(output_path)
        output_path.parent.mkdir(parents=True, exist_ok=True)

        # Fetch single tile with CRS info
        embedding, crs, transform = self.fetch_embedding(lon, lat, year)

        # Select bands
        if bands is not None:
            data = embedding[:, :, bands].copy()
            band_count = len(bands)
        else:
            data = embedding.copy()
            band_count = 128

        # Get dimensions for GeoTIFF
        height, width = data.shape[:2]

        da = xr.Dataset(
            {'embedding': (('y', 'x', 'band'), embedding)},
            coords={
                'y': np.arange(height),
                'x': np.arange(width),
                'band': np.arange(band_count)
            },
            attrs={
                'TESSERA_DATASET_VERSION': self.dataset_version,
                'TESSERA_YEAR': year,
                'TESSERA_TILE_LAT': f"{lat:.2f}",
                'TESSERA_TILE_LON': f"{lon:.2f}",
                'TESSERA_DESCRIPTION': 'GeoTessera satellite embedding tile',
                'GEOTESSERA_VERSION': __version__,
            }
        )
                
        x_coords = [transform.c + (i+0.5) * transform.a for i in range(width)]
        y_coords = [transform.f + (j+0.5) * transform.e for j in range(height)]

        da = da.assign_coords(x=('x', x_coords), y=('y', y_coords), 
                              band=('band', np.array([f"Tessera_Band_{i+1}" for i in range(band_count)],
                                                     dtype=np.dtypes.StringDType())))
        da = da.rio.write_transform(transform).rio.write_crs(crs)

        da.to_zarr(output_path, zarr_format=3)
        return str(output_path)

    def export_embedding_zarrs(
        self,
        tiles_to_fetch: Iterable[Tuple[int, float, float]],
        output_dir: Union[str, Path],
        bands: Optional[List[int]] = None,
        progress_callback: Optional[callable] = None,
    ) -> List[str]:
        """Export all embedding tiles in bounding box as individual zarr files with native UTM projections.
        The list of tiles to fetch can be obtained by registry.load_blocks_for_region().

        Args:
            tiles_to_fetch: List of tiles to fetch as (year, tile_lon, tile_lat) tuples
            output_dir: Directory to save GeoTIFF files
            bands: List of band indices to export (None = all 128 bands)
            compress: Compression method for GeoTIFF
            progress_callback: Optional callback function(current, total) for progress tracking

        Returns:
            List of paths to created zarr files

        Raises:
            ImportError: If rasterio is not available
            RuntimeError: If landmask tiles or embedding data cannot be fetched
            FileNotFoundError: If registry files are missing
        """
        try:
            import xarray as xr
            import rioxarray as rxr
            import zarr
            import dask

            import warnings
            warnings.filterwarnings("ignore", category=UserWarning)
        except ImportError:
            raise ImportError(
                "saving to zarr requires xarray, rioxarray, zarr and dask"
            )
        
        output_dir = Path(output_dir)
        output_dir.mkdir(parents=True, exist_ok=True)

        # Create a wrapper callback to handle two-phase progress
        def fetch_progress_callback(current: int, total: int, status: str = None):
            # Phase 1: Fetching tiles (0-50% of total progress)
            overall_progress = int((current / total) * 50)
            display_status = status or f"Fetching tile {current}/{total}"
            progress_callback(overall_progress, 100, display_status)

        # Fetch tiles with progress tracking
        if progress_callback:
            progress_callback(0, 100, "Loading registry blocks...")


        tiles = list(self.fetch_embeddings(tiles_to_fetch, fetch_progress_callback if progress_callback else None))
        if progress_callback:
            total_tiles = len(tiles_to_fetch)

        if not tiles:
            self.logger.warning("No tiles found in bounding box")
            return []

        if progress_callback:
            progress_callback(
                50, 100, f"Fetched {total_tiles} tiles, starting GeoTIFF export..."
            )

        created_files = []
        
        # Sequential zarr writing
        for i, (year, tile_lon, tile_lat, embedding, crs, transform) in enumerate(tiles):
            # Use centralized path construction from registry
            zarr_rel_path = tile_to_zarr_path(tile_lon, tile_lat, year)
            output_path = output_dir / EMBEDDINGS_DIR_NAME / zarr_rel_path
            output_path.parent.mkdir(parents=True, exist_ok=True)

            # Update progress to show we're starting this file
            if progress_callback:
                export_progress = int(50 + (i / total_tiles) * 50)
                progress_callback(export_progress, 100, f"Creating {output_path.name}...")

            # Select bands
            if bands is not None:
                data = embedding[:, :, bands].copy()
                band_count = len(bands)
            else:
                data = embedding.copy()
                band_count = 128

            # Get dimensions for GeoTIFF
            height, width = data.shape[:2]

            # Select bands
            if bands is not None:
                data = embedding[:, :, bands].copy()
                band_count = len(bands)
            else:
                data = embedding.copy()
                band_count = 128

            # Get dimensions for GeoTIFF
            height, width = data.shape[:2]
            da = xr.Dataset(
                {'embedding': (('y', 'x', 'band'), embedding)},
                coords={
                    'y': np.arange(height),
                    'x': np.arange(width),
                    'band': np.arange(band_count)
                },
                attrs={
                    'TESSERA_DATASET_VERSION': self.dataset_version,
                    'TESSERA_YEAR': year,
                    'TESSERA_TILE_LAT': f"{tile_lat:.2f}",
                    'TESSERA_TILE_LON': f"{tile_lon:.2f}",
                    'TESSERA_DESCRIPTION': 'GeoTessera satellite embedding tile',
                    'GEOTESSERA_VERSION': __version__,
                }
            )

            x_coords = [transform.c + (i+0.5) * transform.a for i in range(width)]
            y_coords = [transform.f + (j+0.5) * transform.e for j in range(height)]

            da = da.assign_coords(x=('x', x_coords), y=('y', y_coords), 
                                  band=('band', np.array([f"Tessera_Band_{i+1}" for i in range(band_count)], 
                                                         dtype=np.dtypes.StringDType())))
            da = da.rio.write_transform(transform).rio.write_crs(crs)

            da.to_zarr(output_path, zarr_format=3)
            created_files.append(str(output_path))

            # Update progress for zarr export phase
            if progress_callback:
                # Phase 2: Exporting zarr (50-100% of total progress)
                export_progress = int(50 + ((i + 1) / total_tiles) * 50)
                progress_callback(
                    export_progress, 100, f"Exported {output_path.name} ({i + 1}/{total_tiles})"
                )

        if progress_callback:
            progress_callback(
                100, 100, f"Completed! Exported {len(created_files)} zarr files"
            )

        self.logger.info(f"Exported {len(created_files)} zarr files to {output_dir}")
        return created_files

=======
>>>>>>> 2e2b76d4
    def apply_pca_to_embeddings(
        self,
        embeddings: List[Tuple[int, float, float, np.ndarray, object, object]],
        n_components: int = 3,
        standardize: bool = True,
        progress_callback: Optional[callable] = None,
    ) -> List[Tuple[int, float, float, np.ndarray, object, object, Dict]]:
        """Apply PCA to embedding tiles for visualization.

        Args:
            embeddings: List of (year, tile_lon, tile_lat, embedding_array, crs, transform) tuples
            n_components: Number of principal components to extract (default: 3 for RGB)
            standardize: Whether to standardize features before PCA
            progress_callback: Optional callback function(current, total, status) for progress tracking

        Returns:
            List of tuples with PCA-transformed data:
                (year, tile_lon, tile_lat, pca_array, crs, transform, pca_info)
            where pca_info contains:
                - explained_variance: Explained variance ratio for each component
                - total_variance: Total explained variance

        Raises:
            ImportError: If scikit-learn is not available
        """
        try:
            from sklearn.decomposition import PCA
            from sklearn.preprocessing import StandardScaler
        except ImportError:
            raise ImportError(
                "scikit-learn required for PCA visualization: pip install scikit-learn"
            )

        if not embeddings:
            return []

        pca_results = []
        total_tiles = len(embeddings)

        if progress_callback:
            progress_callback(0, total_tiles, "Starting PCA analysis...")

        for i, (year, tile_lon, tile_lat, embedding, crs, transform) in enumerate(
            embeddings
        ):
            if progress_callback:
                progress_callback(
                    i,
                    total_tiles,
                    f"Processing tile {i + 1}/{total_tiles}: ({tile_lat:.2f}, {tile_lon:.2f})",
                )

            # Reshape for PCA: (height, width, channels) -> (pixels, channels)
            height, width, n_bands = embedding.shape
            data_reshaped = embedding.reshape(-1, n_bands)

            # Handle NaN values by replacing with 0
            data_reshaped = np.nan_to_num(data_reshaped, nan=0.0)

            # Standardize data if requested
            if standardize:
                scaler = StandardScaler()
                data_scaled = scaler.fit_transform(data_reshaped)
            else:
                data_scaled = data_reshaped

            # Apply PCA
            pca = PCA(n_components=n_components)
            pca_result = pca.fit_transform(data_scaled)

            # Reshape back to image: (pixels, n_components) -> (height, width, n_components)
            pca_image = pca_result.reshape(height, width, n_components)

            # Create PCA info dictionary
            pca_info = {
                "explained_variance": pca.explained_variance_ratio_.tolist(),
                "total_variance": float(pca.explained_variance_ratio_.sum()),
                "n_components": n_components,
                "standardized": standardize,
            }

            pca_results.append(
                (year, tile_lon, tile_lat, pca_image, crs, transform, pca_info)
            )

        if progress_callback:
            progress_callback(total_tiles, total_tiles, "PCA analysis complete")

        return pca_results

    def export_pca_geotiffs(
        self,
        tiles_to_fetch: Iterable[Tuple[int, float, float]],
        output_dir: Union[str, Path],
        n_components: int = 3,
        standardize: bool = True,
        compress: str = "lzw",
        normalize: bool = True,
        progress_callback: Optional[callable] = None,
    ) -> List[str]:
        """Export PCA-transformed embeddings as GeoTIFF files.

        This method fetches embeddings, applies PCA transformation, and exports
        the results as GeoTIFF files suitable for RGB visualization.

        Args:
            tiles_to_fetch: List of tiles as (year, tile_lon, tile_lat) tuples
            output_dir: Directory to save PCA GeoTIFF files
            n_components: Number of principal components (default: 3 for RGB)
            standardize: Whether to standardize features before PCA
            compress: Compression method for GeoTIFF
            normalize: Whether to use global normalization across tiles (vs per-tile)
            progress_callback: Optional callback function(current, total, status)

        Returns:
            List of paths to created PCA GeoTIFF files
        """
        try:
            import rasterio
            from rasterio.enums import ColorInterp
        except ImportError:
            raise ImportError(
                "rasterio required for GeoTIFF export: pip install rasterio"
            )

        output_dir = Path(output_dir)
        output_dir.mkdir(parents=True, exist_ok=True)

        # Phase 1: Fetch embeddings (0-40% progress)
        def fetch_progress(current, total, status=None):
            overall_progress = int((current / total) * 40)
            progress_callback(
                overall_progress, 100, status or f"Fetching tile {current}/{total}"
            )

        if progress_callback:
            progress_callback(0, 100, "Fetching embedding tiles...")

        embeddings = self.fetch_embeddings(
            tiles_to_fetch, fetch_progress if progress_callback else None
        )

        if not embeddings:
            if progress_callback:
                progress_callback(100, 100, "No tiles found in bounding box")
            return []

        # Phase 2: Apply PCA (40-70% progress)
        def pca_progress(current, total, status=None):
            overall_progress = int(40 + (current / total) * 30)
            progress_callback(
                overall_progress,
                100,
                status or f"Applying PCA to tile {current}/{total}",
            )

        pca_results = self.apply_pca_to_embeddings(
            embeddings,
            n_components,
            standardize,
            pca_progress if progress_callback else None,
        )

        # Phase 3: Export GeoTIFFs (70-100% progress)
        created_files = []
        if progress_callback:
            total_tiles = len(pca_results)

        # Calculate global min/max if normalize is True (for consistent scaling across tiles)
        if normalize:
            # Global normalization: find min/max across ALL tiles first
            global_min = [float("inf")] * n_components
            global_max = [float("-inf")] * n_components

            for _, _, pca_img, _, _, _ in pca_results:
                for j in range(n_components):
                    comp = pca_img[:, :, j]
                    global_min[j] = min(global_min[j], np.nanmin(comp))
                    global_max[j] = max(global_max[j], np.nanmax(comp))

        for i, (
            year,
            tile_lon,
            tile_lat,
            pca_image,
            crs,
            transform,
            pca_info,
        ) in enumerate(pca_results):
            if progress_callback:
                export_progress = int(70 + (i / total_tiles) * 30)
                filename = f"grid_{tile_lon:.2f}_{tile_lat:.2f}_{year}_pca.tiff"
                progress_callback(export_progress, 100, f"Writing {filename}...")

            # Always normalize PCA components to 0-255 for visualization
            pca_normalized = np.zeros_like(pca_image)
            for j in range(n_components):
                component = pca_image[:, :, j]

                if normalize:
                    # Use global min/max for consistent scaling across tiles
                    comp_min, comp_max = global_min[j], global_max[j]
                else:
                    # Use local min/max for per-tile normalization
                    comp_min, comp_max = np.nanmin(component), np.nanmax(component)

                if comp_max > comp_min:
                    pca_normalized[:, :, j] = (component - comp_min) / (
                        comp_max - comp_min
                    )
                else:
                    pca_normalized[:, :, j] = 0

            # Always convert to uint8 for visualization output
            output_data = (np.clip(pca_normalized, 0, 1) * 255).astype(np.uint8)
            dtype = "uint8"

            # Create filename and path
            filename = f"grid_{tile_lon:.2f}_{tile_lat:.2f}_{year}_pca.tiff"
            output_path = output_dir / filename

            # Get dimensions
            height, width = output_data.shape[:2]

            # Write PCA GeoTIFF
            with rasterio.open(
                output_path,
                "w",
                driver="GTiff",
                height=height,
                width=width,
                count=n_components,
                dtype=dtype,
                crs=crs,
                transform=transform,
                compress=compress,
                tiled=True,
                blockxsize=256,
                blockysize=256,
            ) as dst:
                # Write each component as a band
                for band_idx in range(n_components):
                    dst.write(output_data[:, :, band_idx], band_idx + 1)

                    # Set band description with explained variance
                    variance_pct = pca_info["explained_variance"][band_idx] * 100
                    dst.set_band_description(
                        band_idx + 1, f"PC{band_idx + 1} ({variance_pct:.1f}% variance)"
                    )

                # Set color interpretation for RGB visualization
                if n_components >= 3 and normalize:
                    dst.colorinterp = [
                        ColorInterp.red,
                        ColorInterp.green,
                        ColorInterp.blue,
                    ][:n_components]

                # Add metadata
                dst.update_tags(
                    TESSERA_YEAR=str(year),
                    TESSERA_TILE_LON=str(tile_lon),
                    TESSERA_TILE_LAT=str(tile_lat),
                    PCA_COMPONENTS=str(n_components),
                    PCA_TOTAL_VARIANCE=f"{pca_info['total_variance']:.3f}",
                    PCA_EXPLAINED_VARIANCE=json.dumps(pca_info["explained_variance"]),
                    PCA_STANDARDIZED=str(standardize),
                    PCA_NORMALIZED=str(normalize),
                    GEOTESSERA_VERSION=__version__,
                )

            created_files.append(str(output_path))

        if progress_callback:
            progress_callback(
                100, 100, f"Created {len(created_files)} PCA GeoTIFF files"
            )

        return created_files<|MERGE_RESOLUTION|>--- conflicted
+++ resolved
@@ -12,11 +12,7 @@
 import numpy as np
 import geopandas as gpd
 
-<<<<<<< HEAD
 from .registry import Registry, EMBEDDINGS_DIR_NAME, tile_to_geotiff_path, tile_to_zarr_path
-=======
-from .registry import Registry, EMBEDDINGS_DIR_NAME, tile_to_geotiff_path
->>>>>>> 2e2b76d4
 
 try:
     import importlib.metadata
@@ -1842,7 +1838,6 @@
 
         return str(output_path)
 
-<<<<<<< HEAD
     def export_embedding_zarr(
         self,
         lon: float,
@@ -2072,8 +2067,6 @@
         self.logger.info(f"Exported {len(created_files)} zarr files to {output_dir}")
         return created_files
 
-=======
->>>>>>> 2e2b76d4
     def apply_pca_to_embeddings(
         self,
         embeddings: List[Tuple[int, float, float, np.ndarray, object, object]],
