--- conflicted
+++ resolved
@@ -1250,11 +1250,7 @@
         # Get dimensions
         height, width = vis_data.shape[:2]
 
-<<<<<<< HEAD
-        # Calculate geographic bounds (each tile covers 0.1 degrees)
-=======
         # Calculate geographic bounds (tiles are centered, covering 0.1 degrees)
->>>>>>> 4054c59b
         lon_min = lon - 0.05
         lat_min = lat - 0.05
         lon_max = lon + 0.05
@@ -1342,11 +1338,7 @@
         # Find all land mask tiles that intersect with the bounds
         tiles_to_merge = []
         for lat, lon in self._list_available_landmasks():
-<<<<<<< HEAD
-            # Check if tile intersects with bounds (0.1 degree grid)
-=======
             # Check if tile intersects with bounds (tiles are centered on 0.05 grid)
->>>>>>> 4054c59b
             tile_min_lon, tile_min_lat = lon - 0.05, lat - 0.05
             tile_max_lon, tile_max_lat = lon + 0.05, lat + 0.05
 
@@ -1552,11 +1544,7 @@
             if emb_year != year:
                 continue
 
-<<<<<<< HEAD
-            # Check if tile intersects with bounds (0.1 degree grid)
-=======
             # Check if tile intersects with bounds (tiles are centered on 0.05 grid)
->>>>>>> 4054c59b
             tile_min_lon, tile_min_lat = lon - 0.05, lat - 0.05
             tile_max_lon, tile_max_lat = lon + 0.05, lat + 0.05
 
@@ -1967,8 +1955,6 @@
             Tuple of (west, south, east, north) bounds
         """
         return (lon - 0.05, lat - 0.05, lon + 0.05, lat + 0.05)
-<<<<<<< HEAD
-=======
     
     def get_tile_box(self, lat: float, lon: float):
         """Create a Shapely box geometry for a tile.
@@ -1986,7 +1972,6 @@
         from shapely.geometry import box
         west, south, east, north = self.get_tile_bounds(lat, lon)
         return box(west, south, east, north)
->>>>>>> 4054c59b
 
     def get_tile_crs(self, lat: float, lon: float) -> str:
         """Get the CRS of a specific tile.
