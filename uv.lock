--- conflicted
+++ resolved
@@ -329,11 +329,7 @@
 
 [[package]]
 name = "geotessera"
-<<<<<<< HEAD
-version = "0.4.0"
-=======
 version = "0.5.0"
->>>>>>> f70abede
 source = { editable = "." }
 dependencies = [
     { name = "geodatasets" },
